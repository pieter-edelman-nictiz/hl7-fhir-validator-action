--- conflicted
+++ resolved
@@ -12,7 +12,38 @@
     "information": 3
 }
 
-<<<<<<< HEAD
+class Formatter:
+    """ Default provider for formatting characters """
+    def __getattr__(self, value):
+        return ""
+
+class ColorFormatter(Formatter):
+    """ Formatter to provide ANSI escape codes for terminal colors. """
+    RESET       = "\033[0m"
+    OK          = "\033[1;32m"
+    ERROR       = "\033[1;31m"
+    WARNING     = "\033[1;33m"
+    INFORMATION = "\033[1;34m"
+
+class Issue:
+    def __init__(self, line, col, severity, text, expression):
+        self.line       = line
+        self.col        = col
+        self.severity   = severity
+        self.text       = text
+        self.expression = expression
+    
+    def print(self, formatter):
+        if self.severity in ["fatal", "error"]:
+            color = formatter.ERROR
+        elif self.severity == "warning":
+            color = formatter.WARNING
+        else:
+            color = formatter.INFORMATION
+        out =  f"  -  {color}{self.severity}{formatter.RESET} at {self.expression} ({self.line}, {self.col}):\n"
+        out += f"     {self.text}"
+        print(out)
+
 class ElementId:
     """ Store element id's along with their line and column number. """
 
@@ -143,13 +174,7 @@
         for location in self.issues_for_resource:
             for issue in self.issues_for_resource[location]:
                 if "handled" not in issue or not issue["handled"]:
-                    self.issues.append({
-                        "line": "?",
-                        "col": "?",
-                        "severity": "fatal",
-                        "text": "An ignored issue was provided, but the issue didn't occur",
-                        "expression": location
-                    })
+                    self.issues.append(Issue("?", "?", "fatal", "An ignored issue was provided, but the issue didn't occur", location))
 
         return self.issues
 
@@ -182,42 +207,6 @@
             - ignored_issues: an optional IgnoredIssues instance
         """
 
-=======
-class Formatter:
-    """ Default provider for formatting characters """
-    def __getattr__(self, value):
-        return ""
-
-class ColorFormatter(Formatter):
-    """ Formatter to provide ANSI escape codes for terminal colors. """
-    RESET       = "\033[0m"
-    OK          = "\033[1;32m"
-    ERROR       = "\033[1;31m"
-    WARNING     = "\033[1;33m"
-    INFORMATION = "\033[1;34m"
-
-class Issue:
-    def __init__(self, line, col, severity, text, expression):
-        self.line       = line
-        self.col        = col
-        self.severity   = severity
-        self.text       = text
-        self.expression = expression
-    
-    def print(self, formatter):
-        if self.severity in ["fatal", "error"]:
-            color = formatter.ERROR
-        elif self.severity == "warning":
-            color = formatter.WARNING
-        else:
-            color = formatter.INFORMATION
-        out =  f"  -  {color}{self.severity}{formatter.RESET} at {self.expression} ({self.line}, {self.col}):\n"
-        out += f"     {self.text}"
-        print(out)
-
-class Result:
-    def __init__(self, file_path):
->>>>>>> b505d8f0
         self.file_path = file_path
 
         # Get the id of the resource, if any
@@ -240,23 +229,13 @@
         """ Add the issue with the specified characteristics, unless it is listed in the ignored_issues. """
         if not severity in issue_levels:
             raise Exception(f"Unknown severity '{severity}' when validating file {self.file_path}")
-<<<<<<< HEAD
 
         if not (self.ignored_issues.hasForExpression(text, expression) or self.ignored_issues.hasForId(text, line, col)):
-            self.issues.append({
-                "line": line,
-                "col": col,
-                "severity": severity,
-                "text": text,
-                "expression": expression
-            })
+            self.issues.append(Issue(line, col, severity, text, expression))
 
     def finish(self):
         """ Indicate that the check for the current resource is finished. """
         self.issues += self.ignored_issues.finishSelectedId()
-=======
-        self.issues.append(Issue(line, col, severity, text, expression))
->>>>>>> b505d8f0
 
 if __name__ == "__main__":
     parser = OptionParser("usage: %prog [options] validator_result.xml")
@@ -278,22 +257,12 @@
     if fail_level > verbosity_level:
         parser.error("Chosen verbosity level would silence fatal issues")   
 
-<<<<<<< HEAD
-    ignored_issues = IgnoredIssues(options.ignored_issues)
-=======
     if options.colorize:
         formatter = ColorFormatter()
     else:
         formatter = Formatter()
 
-    ignored_issues = {}
-
-    if options.ignored_issues:
-        with open(options.ignored_issues, "r") as f:
-            ignored_issues = yaml.safe_load(f)
-        if type(ignored_issues) != dict: # Empty file
-            ignored_issues = {}
->>>>>>> b505d8f0
+    ignored_issues = IgnoredIssues(options.ignored_issues)
 
     tree = ET.parse(args[0])
     ns = {"f": "http://hl7.org/fhir"}
@@ -305,11 +274,11 @@
         outcomes = [tree.getroot()]
     else:
         outcomes = tree.getroot().findall(".//f:OperationOutcome", ns)
-
+   
     for outcome in outcomes:
         file_name = outcome.find("f:extension[@url='http://hl7.org/fhir/StructureDefinition/operationoutcome-file']/f:valueString", ns).attrib["value"]
         resource_issues = ResourceIssues(file_name, ignored_issues)
-        
+
         for issue in outcome.findall("f:issue", ns):
             # Extract relevant information from the OperationOutcome
             try:
@@ -324,6 +293,7 @@
             except AttributeError:
                 line = "?"
                 col  = "?"
+
             severity = issue.find("f:severity", ns).attrib["value"]
 
             try:
@@ -345,16 +315,12 @@
             if resource_issues.id:
                 id_str += f" ({resource_issues.id})"
             print(id_str)
-<<<<<<< HEAD
             for issue in resource_issues.issues:
-                if issue_levels[issue["severity"]] <= fail_level:
-=======
-            for issue in result.issues:
                 if issue_levels[issue.severity] <= fail_level:
->>>>>>> b505d8f0
                     success = False
                 if issue_levels[issue.severity] <= verbosity_level:
                     issue.print(formatter)
+            id_str += formatter.RESET
             print()
 
     if not success:
